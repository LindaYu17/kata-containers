--- conflicted
+++ resolved
@@ -855,7 +855,6 @@
 	return err
 }
 
-<<<<<<< HEAD
 func (q *qemu) AttestVM(ctx context.Context) error {
 	if q.arch.guestProtection() != sevProtection {
 		return nil
@@ -904,7 +903,8 @@
 	}
 
 	return nil
-=======
+}
+
 // setupEarlyQmpConnection creates a listener socket to be passed to QEMU
 // as a QMP listening endpoint. An initial connection is established, to
 // be used as the QMP client socket. This allows to detect an early failure
@@ -974,7 +974,6 @@
 	}
 	q.Logger().Infof("Stop logging QEMU (qemuPid=%d)", pid)
 	qemuCmd.Wait()
->>>>>>> c282a1c7
 }
 
 // StartVM will start the Sandbox's VM.
