#!/usr/bin/env bash
#
# Copyright (c) 2021 Intel Corporation
#
# SPDX-License-Identifier: Apache-2.0

set -o errexit
set -o nounset
set -o pipefail

script_dir="$(cd "$(dirname "${BASH_SOURCE[0]}")" && pwd)"
readonly repo_root_dir="$(cd "${script_dir}/../../../.." && pwd)"
readonly kernel_builder="${repo_root_dir}/tools/packaging/kernel/build-kernel.sh"


GO_VERSION=${GO_VERSION}

DESTDIR=${DESTDIR:-${PWD}}
PREFIX=${PREFIX:-/opt/kata}
container_image="shim-v2-builder"

EXTRA_OPTS="${EXTRA_OPTS:-""}"
REMOVE_VMM_CONFIGS="${REMOVE_VMM_CONFIGS:-""}"

sudo docker build  --build-arg GO_VERSION="${GO_VERSION}" -t "${container_image}" "${script_dir}"

arch=$(uname -m)
if [ ${arch} = "ppc64le" ]; then
	arch="ppc64"
fi

sudo docker run --rm -i -v "${repo_root_dir}:${repo_root_dir}" \
	-w "${repo_root_dir}/src/runtime" \
	"${container_image}" \
<<<<<<< HEAD
	bash -c "make PREFIX=${PREFIX} QEMUCMD=qemu-system-${arch} ${EXTRA_OPTS}"
=======
	bash -c "git config --global --add safe.directory ${repo_root_dir} && make PREFIX=${PREFIX} QEMUCMD=qemu-system-${arch}"
>>>>>>> be68cf07

sudo docker run --rm -i -v "${repo_root_dir}:${repo_root_dir}" \
	-w "${repo_root_dir}/src/runtime" \
	"${container_image}" \
<<<<<<< HEAD
	bash -c "make PREFIX="${PREFIX}" DESTDIR="${DESTDIR}" ${EXTRA_OPTS} install"
=======
	bash -c "git config --global --add safe.directory ${repo_root_dir} && make PREFIX="${PREFIX}" DESTDIR="${DESTDIR}" install"
>>>>>>> be68cf07

sudo sed -i -e '/^initrd =/d' "${DESTDIR}/${PREFIX}/share/defaults/kata-containers/configuration-qemu.toml"
sudo sed -i -e '/^initrd =/d' "${DESTDIR}/${PREFIX}/share/defaults/kata-containers/configuration-fc.toml"

for vmm in ${REMOVE_VMM_CONFIGS}; do
	sudo rm "${DESTDIR}/${PREFIX}/share/defaults/kata-containers/configuration-$vmm.toml"
done

pushd "${DESTDIR}/${PREFIX}/share/defaults/kata-containers"
	sudo ln -sf "configuration-qemu.toml" configuration.toml
popd<|MERGE_RESOLUTION|>--- conflicted
+++ resolved
@@ -32,20 +32,12 @@
 sudo docker run --rm -i -v "${repo_root_dir}:${repo_root_dir}" \
 	-w "${repo_root_dir}/src/runtime" \
 	"${container_image}" \
-<<<<<<< HEAD
-	bash -c "make PREFIX=${PREFIX} QEMUCMD=qemu-system-${arch} ${EXTRA_OPTS}"
-=======
-	bash -c "git config --global --add safe.directory ${repo_root_dir} && make PREFIX=${PREFIX} QEMUCMD=qemu-system-${arch}"
->>>>>>> be68cf07
+	bash -c "git config --global --add safe.directory ${repo_root_dir} && make PREFIX=${PREFIX} QEMUCMD=qemu-system-${arch} ${EXTRA_OPTS}"
 
 sudo docker run --rm -i -v "${repo_root_dir}:${repo_root_dir}" \
 	-w "${repo_root_dir}/src/runtime" \
 	"${container_image}" \
-<<<<<<< HEAD
-	bash -c "make PREFIX="${PREFIX}" DESTDIR="${DESTDIR}" ${EXTRA_OPTS} install"
-=======
-	bash -c "git config --global --add safe.directory ${repo_root_dir} && make PREFIX="${PREFIX}" DESTDIR="${DESTDIR}" install"
->>>>>>> be68cf07
+	bash -c "git config --global --add safe.directory ${repo_root_dir} && make PREFIX="${PREFIX}" DESTDIR="${DESTDIR}"  ${EXTRA_OPTS} install"
 
 sudo sed -i -e '/^initrd =/d' "${DESTDIR}/${PREFIX}/share/defaults/kata-containers/configuration-qemu.toml"
 sudo sed -i -e '/^initrd =/d' "${DESTDIR}/${PREFIX}/share/defaults/kata-containers/configuration-fc.toml"
