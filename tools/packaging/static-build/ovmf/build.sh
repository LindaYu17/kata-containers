#!/usr/bin/env bash
#
# Copyright (c) 2022 IBM
#
# SPDX-License-Identifier: Apache-2.0

set -o errexit
set -o nounset
set -o pipefail

script_dir="$(cd "$(dirname "${BASH_SOURCE[0]}")" && pwd)"
readonly ovmf_builder="${script_dir}/build-ovmf.sh"

source "${script_dir}/../../scripts/lib.sh"

DESTDIR=${DESTDIR:-${PWD}}
PREFIX=${PREFIX:-/opt/kata}
container_image="${OVMF_CONTAINER_BUILDER:-$(get_ovmf_image_name)}"
ovmf_build="${ovmf_build:-x86_64}"
kata_version="${kata_version:-}"
ovmf_repo="${ovmf_repo:-}"
ovmf_version="${ovmf_version:-}"
ovmf_package="${ovmf_package:-}"
package_output_dir="${package_output_dir:-}"

if [ -z "$ovmf_repo" ]; then
<<<<<<< HEAD
	case "${ovmf_build}" in
		"tdx")
			ovmf_repo=$(get_from_kata_deps "externals.ovmf.tdx.url" "${kata_version}")
			;;
		*)
			ovmf_repo=$(get_from_kata_deps "externals.ovmf.url" "${kata_version}")
			;;
	esac
=======
	ovmf_repo=$(get_from_kata_deps "externals.ovmf.url")
>>>>>>> 4288b935
fi

[ -n "$ovmf_repo" ] || die "failed to get ovmf repo"

if [ "${ovmf_build}" == "x86_64" ]; then
       [ -n "$ovmf_version" ] || ovmf_version=$(get_from_kata_deps "externals.ovmf.x86_64.version")
       [ -n "$ovmf_package" ] || ovmf_package=$(get_from_kata_deps "externals.ovmf.x86_64.package")
       [ -n "$package_output_dir" ] || package_output_dir=$(get_from_kata_deps "externals.ovmf.x86_64.package_output_dir")
elif [ "${ovmf_build}" == "sev" ]; then
       [ -n "$ovmf_version" ] || ovmf_version=$(get_from_kata_deps "externals.ovmf.sev.version")
       [ -n "$ovmf_package" ] || ovmf_package=$(get_from_kata_deps "externals.ovmf.sev.package")
       [ -n "$package_output_dir" ] || package_output_dir=$(get_from_kata_deps "externals.ovmf.sev.package_output_dir")
elif [ "${ovmf_build}" == "tdx" ]; then
       [ -n "$ovmf_version" ] || ovmf_version=$(get_from_kata_deps "externals.ovmf.tdx.version")
       [ -n "$ovmf_package" ] || ovmf_package=$(get_from_kata_deps "externals.ovmf.tdx.package")
       [ -n "$package_output_dir" ] || package_output_dir=$(get_from_kata_deps "externals.ovmf.tdx.package_output_dir")
fi

[ -n "$ovmf_version" ] || die "failed to get ovmf version or commit"
[ -n "$ovmf_package" ] || die "failed to get ovmf package or commit"
[ -n "$package_output_dir" ] || die "failed to get ovmf package or commit"

sudo docker pull ${container_image} || \
	(sudo docker build -t "${container_image}" "${script_dir}" && \
	 # No-op unless PUSH_TO_REGISTRY is exported as "yes"
	 push_to_registry "${container_image}")

sudo docker run --rm -i -v "${repo_root_dir}:${repo_root_dir}" \
	-w "${PWD}" \
	--env DESTDIR="${DESTDIR}" --env PREFIX="${PREFIX}" \
	--env ovmf_build="${ovmf_build}" \
	--env ovmf_repo="${ovmf_repo}" \
	--env ovmf_version="${ovmf_version}" \
	--env ovmf_package="${ovmf_package}" \
	--env package_output_dir="${package_output_dir}" \
	"${container_image}" \
	bash -c "${ovmf_builder}"<|MERGE_RESOLUTION|>--- conflicted
+++ resolved
@@ -24,18 +24,14 @@
 package_output_dir="${package_output_dir:-}"
 
 if [ -z "$ovmf_repo" ]; then
-<<<<<<< HEAD
 	case "${ovmf_build}" in
 		"tdx")
-			ovmf_repo=$(get_from_kata_deps "externals.ovmf.tdx.url" "${kata_version}")
+			ovmf_repo=$(get_from_kata_deps "externals.ovmf.tdx.url")
 			;;
 		*)
-			ovmf_repo=$(get_from_kata_deps "externals.ovmf.url" "${kata_version}")
+			ovmf_repo=$(get_from_kata_deps "externals.ovmf.url")
 			;;
 	esac
-=======
-	ovmf_repo=$(get_from_kata_deps "externals.ovmf.url")
->>>>>>> 4288b935
 fi
 
 [ -n "$ovmf_repo" ] || die "failed to get ovmf repo"
